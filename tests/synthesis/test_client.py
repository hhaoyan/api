import inspect
import os
from typing import List

import pytest

from mp_api.routes.synthesis.client import SynthesisRester
from mp_api.routes.synthesis.models import SynthesisTypeEnum, SynthesisRecipe


@pytest.fixture
def rester():
    rester = SynthesisRester()
    yield rester
    rester.session.close()


@pytest.mark.skipif(
    os.environ.get("MP_API_KEY", None) is None, reason="No API key found."
)
def test_client(rester):
    # Get specific search method
    search_method = None
    for entry in inspect.getmembers(rester, predicate=inspect.ismethod):
        if "search" in entry[0] and entry[0] != "search":
            search_method = entry[1]

    if search_method is not None:
        q = {"keywords": ["silicon"]}

        doc = search_method(**q)[0]

        assert doc.doi is not None
        assert doc.paragraph_string is not None
        assert doc.synthesis_type is not None


@pytest.mark.skipif(
    os.environ.get("MP_API_KEY", None) is None, reason="No API key found."
)
def test_filters_keywords(rester):
    search_method = None
    for entry in inspect.getmembers(rester, predicate=inspect.ismethod):
        if "search" in entry[0] and entry[0] != "search":
            search_method = entry[1]

    if search_method is not None:
        doc = search_method(keywords=["silicon"])[0]

        assert isinstance(doc.search_score, float)
<<<<<<< HEAD
        highlighted = sum([x['texts'] for x in doc.highlights], [])
=======
        highlighted = sum([x["texts"] for x in doc.highlights], [])
>>>>>>> ab5f5363
        assert "silicon" in " ".join([x["value"] for x in highlighted]).lower()


@pytest.mark.skipif(
    os.environ.get("MP_API_KEY", None) is None, reason="No API key found."
)
def test_filters_synthesis_type(rester):
    search_method = None
    for entry in inspect.getmembers(rester, predicate=inspect.ismethod):
        if "search" in entry[0] and entry[0] != "search":
            search_method = entry[1]

    if search_method is not None:
        doc = search_method(synthesis_type=[SynthesisTypeEnum.solid_state])
        assert all(x.synthesis_type == SynthesisTypeEnum.solid_state for x in doc)

        doc = search_method(synthesis_type=[SynthesisTypeEnum.sol_gel])
        assert all(x.synthesis_type == SynthesisTypeEnum.sol_gel for x in doc)


@pytest.mark.skipif(
    os.environ.get("MP_API_KEY", None) is None, reason="No API key found."
)
<<<<<<< HEAD
=======
@pytest.mark.xfail  # Needs fixing
>>>>>>> ab5f5363
def test_filters_temperature_range(rester):
    search_method = None
    for entry in inspect.getmembers(rester, predicate=inspect.ismethod):
        if "search" in entry[0] and entry[0] != "search":
            search_method = entry[1]

    if search_method is not None:
        docs: List[SynthesisRecipe] = search_method(
            condition_heating_temperature_min=700,
            condition_heating_temperature_max=1000,
        )
        for doc in docs:
            for op in doc.operations:
                for temp in op.conditions.heating_temperature:
                    for val in temp.values:
                        assert 700 <= val <= 1000


@pytest.mark.skipif(
    os.environ.get("MP_API_KEY", None) is None, reason="No API key found."
)
<<<<<<< HEAD
=======
@pytest.mark.xfail  # Needs fixing
>>>>>>> ab5f5363
def test_filters_time_range(rester):
    search_method = None
    for entry in inspect.getmembers(rester, predicate=inspect.ismethod):
        if "search" in entry[0] and entry[0] != "search":
            search_method = entry[1]

    if search_method is not None:
        docs: List[SynthesisRecipe] = search_method(
<<<<<<< HEAD
            condition_heating_time_min=7,
            condition_heating_time_max=11,
=======
            condition_heating_time_min=7, condition_heating_time_max=11,
>>>>>>> ab5f5363
        )
        for doc in docs:
            for op in doc.operations:
                for temp in op.conditions.heating_time:
                    for val in temp.values:
                        assert 7 <= val <= 11


@pytest.mark.skipif(
    os.environ.get("MP_API_KEY", None) is None, reason="No API key found."
)
<<<<<<< HEAD
=======
@pytest.mark.xfail  # Needs fixing
>>>>>>> ab5f5363
def test_filters_atmosphere(rester):
    search_method = None
    for entry in inspect.getmembers(rester, predicate=inspect.ismethod):
        if "search" in entry[0] and entry[0] != "search":
            search_method = entry[1]

    if search_method is not None:
        docs: List[SynthesisRecipe] = search_method(
            condition_heating_atmosphere=["air", "O2"],
        )
        for doc in docs:
            found = False
            for op in doc.operations:
                for atm in op.conditions.heating_atmosphere:
                    if atm in ["air", "O2"]:
                        found = True
            assert found


@pytest.mark.skipif(
    os.environ.get("MP_API_KEY", None) is None, reason="No API key found."
)
def test_filters_mixing_device(rester):
    search_method = None
    for entry in inspect.getmembers(rester, predicate=inspect.ismethod):
        if "search" in entry[0] and entry[0] != "search":
            search_method = entry[1]

    if search_method is not None:
        docs: List[SynthesisRecipe] = search_method(
            condition_mixing_device=["zirconia", "Al2O3"],
        )
        for doc in docs:
            found = False
            for op in doc.operations:
                if op.conditions.mixing_device in ["zirconia", "Al2O3"]:
                    found = True
            assert found


@pytest.mark.skipif(
    os.environ.get("MP_API_KEY", None) is None, reason="No API key found."
)
def test_filters_mixing_media(rester):
    search_method = None
    for entry in inspect.getmembers(rester, predicate=inspect.ismethod):
        if "search" in entry[0] and entry[0] != "search":
            search_method = entry[1]

    if search_method is not None:
        docs: List[SynthesisRecipe] = search_method(
            condition_mixing_media=["water", "alcohol"],
        )
        for doc in docs:
            found = False
            for op in doc.operations:
                if op.conditions.mixing_media in ["water", "alcohol"]:
                    found = True
            assert found<|MERGE_RESOLUTION|>--- conflicted
+++ resolved
@@ -48,11 +48,7 @@
         doc = search_method(keywords=["silicon"])[0]
 
         assert isinstance(doc.search_score, float)
-<<<<<<< HEAD
-        highlighted = sum([x['texts'] for x in doc.highlights], [])
-=======
         highlighted = sum([x["texts"] for x in doc.highlights], [])
->>>>>>> ab5f5363
         assert "silicon" in " ".join([x["value"] for x in highlighted]).lower()
 
 
@@ -76,10 +72,7 @@
 @pytest.mark.skipif(
     os.environ.get("MP_API_KEY", None) is None, reason="No API key found."
 )
-<<<<<<< HEAD
-=======
 @pytest.mark.xfail  # Needs fixing
->>>>>>> ab5f5363
 def test_filters_temperature_range(rester):
     search_method = None
     for entry in inspect.getmembers(rester, predicate=inspect.ismethod):
@@ -101,10 +94,7 @@
 @pytest.mark.skipif(
     os.environ.get("MP_API_KEY", None) is None, reason="No API key found."
 )
-<<<<<<< HEAD
-=======
 @pytest.mark.xfail  # Needs fixing
->>>>>>> ab5f5363
 def test_filters_time_range(rester):
     search_method = None
     for entry in inspect.getmembers(rester, predicate=inspect.ismethod):
@@ -113,12 +103,7 @@
 
     if search_method is not None:
         docs: List[SynthesisRecipe] = search_method(
-<<<<<<< HEAD
-            condition_heating_time_min=7,
-            condition_heating_time_max=11,
-=======
             condition_heating_time_min=7, condition_heating_time_max=11,
->>>>>>> ab5f5363
         )
         for doc in docs:
             for op in doc.operations:
@@ -130,10 +115,7 @@
 @pytest.mark.skipif(
     os.environ.get("MP_API_KEY", None) is None, reason="No API key found."
 )
-<<<<<<< HEAD
-=======
 @pytest.mark.xfail  # Needs fixing
->>>>>>> ab5f5363
 def test_filters_atmosphere(rester):
     search_method = None
     for entry in inspect.getmembers(rester, predicate=inspect.ismethod):

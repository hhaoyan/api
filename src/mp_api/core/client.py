--- conflicted
+++ resolved
@@ -26,16 +26,12 @@
     suffix = None  # type: str
 
     def __init__(
-<<<<<<< HEAD
         self,
         api_key=None,
         endpoint="https://api.materialsproject.org/",
         debug=True,
         version=None,
         include_user_agent=True,
-=======
-        self, api_key, endpoint, debug=True, version=None, include_user_agent=True,
->>>>>>> 6364ddcd
     ):
         """
         Args:
